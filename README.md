# Model Context Protocol servers

This repository is a collection of *reference implementations* for the [Model Context Protocol](https://modelcontextprotocol.io/) (MCP), as well as references
to community built servers and additional resources.

The servers in this repository showcase the versatility and extensibility of MCP, demonstrating how it can be used to give Large Language Models (LLMs) secure, controlled access to tools and data sources.
Each MCP server is implemented with either the [Typescript MCP SDK](https://github.com/modelcontextprotocol/typescript-sdk) or [Python MCP SDK](https://github.com/modelcontextprotocol/python-sdk).

> Note: Lists in this README are maintained in alphabetical order to minimize merge conflicts when adding new items.

## 🌟 Reference Servers

These servers aim to demonstrate MCP features and the TypeScript and Python SDKs.

- **[AWS KB Retrieval](src/aws-kb-retrieval-server)** - Retrieval from AWS Knowledge Base using Bedrock Agent Runtime
- **[Brave Search](src/brave-search)** - Web and local search using Brave's Search API
- **[EverArt](src/everart)** - AI image generation using various models
- **[Everything](src/everything)** - Reference / test server with prompts, resources, and tools
- **[Fetch](src/fetch)** - Web content fetching and conversion for efficient LLM usage
- **[Filesystem](src/filesystem)** - Secure file operations with configurable access controls
- **[Git](src/git)** - Tools to read, search, and manipulate Git repositories
- **[GitHub](src/github)** - Repository management, file operations, and GitHub API integration
- **[GitLab](src/gitlab)** - GitLab API, enabling project management
- **[Google Drive](src/gdrive)** - File access and search capabilities for Google Drive
- **[Google Maps](src/google-maps)** - Location services, directions, and place details
- **[Memory](src/memory)** - Knowledge graph-based persistent memory system
- **[PostgreSQL](src/postgres)** - Read-only database access with schema inspection
- **[Puppeteer](src/puppeteer)** - Browser automation and web scraping
- **[Redis](src/redis)** - Interact with Redis key-value stores
- **[Sentry](src/sentry)** - Retrieving and analyzing issues from Sentry.io
- **[Sequential Thinking](src/sequentialthinking)** - Dynamic and reflective problem-solving through thought sequences
- **[Slack](src/slack)** - Channel management and messaging capabilities
- **[Sqlite](src/sqlite)** - Database interaction and business intelligence capabilities
- **[Time](src/time)** - Time and timezone conversion capabilities

## 🤝 Third-Party Servers

### 🎖️ Official Integrations

Official integrations are maintained by companies building production ready MCP servers for their platforms.

- <img height="12" width="12" src="https://www.21st.dev/favicon.ico" alt="21st.dev Logo" /> **[21st.dev Magic](https://github.com/21st-dev/magic-mcp)** - Create crafted UI components inspired by the best 21st.dev design engineers.
- <img height="12" width="12" src="https://www.agentql.com/favicon/favicon.png" alt="AgentQL Logo" /> **[AgentQL](https://github.com/tinyfish-io/agentql-mcp)** - Enable AI agents to get structured data from unstructured web with [AgentQL](https://www.agentql.com/).
- <img height="12" width="12" src="https://apify.com/favicon.ico" alt="Apify Logo" /> **[Apify](https://github.com/apify/actors-mcp-server)** - [Actors MCP Server](https://apify.com/apify/actors-mcp-server): Use 3,000+ pre-built cloud tools to extract data from websites, e-commerce, social media, search engines, maps, and more
- <img height="12" width="12" src="https://resources.audiense.com/hubfs/favicon-1.png" alt="Audiense Logo" /> **[Audiense Insights](https://github.com/AudienseCo/mcp-audiense-insights)** - Marketing insights and audience analysis from [Audiense](https://www.audiense.com/products/audiense-insights) reports, covering demographic, cultural, influencer, and content engagement analysis.
- <img height="12" width="12" src="https://axiom.co/favicon.ico" alt="Axiom Logo" /> **[Axiom](https://github.com/axiomhq/mcp-server-axiom)** - Query and analyze your Axiom logs, traces, and all other event data in natural language
- <img height="12" width="12" src="https://www.bankless.com/favicon.ico" alt="Bankless Logo" /> **[Bankless Onchain](https://github.com/bankless/onchain-mcp)** - Query Onchain data, like ERC20 tokens, transaction history, smart contract state.
- <img height="12" width="12" src="https://browserbase.com/favicon.ico" alt="Browserbase Logo" /> **[Browserbase](https://github.com/browserbase/mcp-server-browserbase)** - Automate browser interactions in the cloud (e.g. web navigation, data extraction, form filling, and more)
- <img height="12" width="12" src="https://trychroma.com/_next/static/media/chroma-logo.ae2d6e4b.svg" /> **[Chroma](https://github.com/chroma-core/chroma-mcp)** - Embeddings, vector search, document storage, and full-text search with the open-source AI application database
- <img height="12" width="12" src="https://www.chronulus.com/favicon/chronulus-logo-blue-on-alpha-square-128x128.ico" alt="Chronulus AI Logo" /> **[Chronulus AI](https://github.com/ChronulusAI/chronulus-mcp)** - Predict anything with Chronulus AI forecasting and prediction agents.
- <img height="12" width="12" src="https://clickhouse.com/favicon.ico" alt="ClickHouse Logo" /> **[ClickHouse](https://github.com/ClickHouse/mcp-clickhouse)** - Query your [ClickHouse](https://clickhouse.com/) database server.
- <img height="12" width="12" src="https://cdn.simpleicons.org/cloudflare" /> **[Cloudflare](https://github.com/cloudflare/mcp-server-cloudflare)** - Deploy, configure & interrogate your resources on the Cloudflare developer platform (e.g. Workers/KV/R2/D1)
- <img height="12" width="12" src="https://www.comet.com/favicon.ico" alt="Comet Logo" /> **[Comet Opik](https://github.com/comet-ml/opik-mcp)** - Query and analyze your [Opik](https://github.com/comet-ml/opik) logs, traces, prompts and all other telemtry data from your LLMs in natural language.
- <img height="12" width="12" src="https://www.convex.dev/favicon.ico" /> **[Convex](https://stack.convex.dev/convex-mcp-server)** - Introspect and query your apps deployed to Convex.
- <img height="12" width="12" src="http://app.itsdart.com/static/img/favicon.png" alt="Dart Logo" /> **[Dart](https://github.com/its-dart/dart-mcp-server)** - Interact with task, doc, and project data in [Dart](https://itsdart.com), an AI-native project management tool
- <img height="12" width="12" src="https://e2b.dev/favicon.ico" alt="E2B Logo" /> **[E2B](https://github.com/e2b-dev/mcp-server)** - Run code in secure sandboxes hosted by [E2B](https://e2b.dev)
- <img height="12" width="12" src="https://static.edubase.net/media/brand/favicon/favicon-32x32.png" alt="EduBase Logo" /> **[EduBase](https://github.com/EduBase/MCP)** - Interact with [EduBase](https://www.edubase.net), a comprehensive e-learning platform with advanced quizzing, exam management, and content organization capabilities
- <img height="12" width="12" src="https://esignatures.com/favicon.ico" alt="eSignatures Logo" /> **[eSignatures](https://github.com/esignaturescom/mcp-server-esignatures)** - Contract and template management for drafting, reviewing, and sending binding contracts.
- <img height="12" width="12" src="https://exa.ai/images/favicon-32x32.png" alt="Exa Logo" /> **[Exa](https://github.com/exa-labs/exa-mcp-server)** - Search Engine made for AIs by [Exa](https://exa.ai)
- <img height="12" width="12" src="https://fewsats.com/favicon.svg" alt="Fewsats Logo" /> **[Fewsats](https://github.com/Fewsats/fewsats-mcp)** - Enable AI Agents to purchase anything in a secure way using [Fewsats](https://fewsats.com)
- <img height="12" width="12" src="https://financialdatasets.ai/favicon.ico" alt="Financial Datasets Logo" /> **[Financial Datasets](https://github.com/financial-datasets/mcp-server)** - Stock market API made for AI agents
- <img height="12" width="12" src="https://firecrawl.dev/favicon.ico" alt="Firecrawl Logo" /> **[Firecrawl](https://github.com/mendableai/firecrawl-mcp-server)** - Extract web data with [Firecrawl](https://firecrawl.dev)
- <img height="12" width="12" src="https://fireproof.storage/favicon.ico" alt="Fireproof Logo" /> **[Fireproof](https://github.com/fireproof-storage/mcp-database-server)** - Immutable ledger database with live synchronization
- <img height="12" width="12" src="https://grafana.com/favicon.ico" alt="Grafana Logo" /> **[Grafana](https://github.com/grafana/mcp-grafana)** - Search dashboards, investigate incidents and query datasources in your Grafana instance
- <img height="12" width="12" src="https://framerusercontent.com/images/KCOWBYLKunDff1Dr452y6EfjiU.png" alt="Graphlit Logo" /> **[Graphlit](https://github.com/graphlit/graphlit-mcp-server)** - Ingest anything from Slack to Gmail to podcast feeds, in addition to web crawling, into a searchable [Graphlit](https://www.graphlit.com) project.
- <img height="12" width="12" src="https://hyperbrowser-assets-bucket.s3.us-east-1.amazonaws.com/Hyperbrowser-logo.png" alt="Hyperbrowsers23 Logo" /> **[Hyperbrowser](https://github.com/hyperbrowserai/mcp)** - [Hyperbrowser](https://www.hyperbrowser.ai/) is the next-generation platform empowering AI agents and enabling effortless, scalable browser automation.
- **[IBM wxflows](https://github.com/IBM/wxflows/tree/main/examples/mcp/javascript)** - Tool platform by IBM to build, test and deploy tools for any data source
- <img height="12" width="12" src="https://forevervm.com/icon.png" alt="ForeverVM Logo" /> **[ForeverVM](https://github.com/jamsocket/forevervm/tree/main/javascript/mcp-server)** - Run Python in a code sandbox.
- <img height="12" width="12" src="https://inkeep.com/favicon.ico" alt="Inkeep Logo" /> **[Inkeep](https://github.com/inkeep/mcp-server-python)** - RAG Search over your content powered by [Inkeep](https://inkeep.com)
- <img height="12" width="12" src="https://integration.app/favicon.ico" alt="Integration App Icon" /> **[Integration App](https://github.com/integration-app/mcp-server)** - Interact with any other SaaS applications on behalf of your customers.
- <img height="12" width="12" src="https://cdn.simpleicons.org/jetbrains" /> **[JetBrains](https://github.com/JetBrains/mcp-jetbrains)** – Work on your code with JetBrains IDEs
- <img height="12" width="12" src="https://kagi.com/favicon.ico" alt="Kagi Logo" /> **[Kagi Search](https://github.com/kagisearch/kagimcp)** - Search the web using Kagi's search API
- <img height="12" width="12" src="https://langfuse.com/favicon.ico" alt="Langfuse Logo" /> **[Langfuse Prompt Management](https://github.com/langfuse/mcp-server-langfuse)** - Open-source tool for collaborative editing, versioning, evaluating, and releasing prompts.
- <img height="12" width="12" src="https://lingo.dev/favicon.ico" alt="Lingo.dev Logo" /> **[Lingo.dev](https://github.com/lingodotdev/lingo.dev/blob/main/mcp.md)** - Make your AI agent speak every language on the planet, using [Lingo.dev](https://lingo.dev) Localization Engine.
- <img height="12" width="12" src="https://www.make.com/favicon.ico" alt="Make Logo" /> **[Make](https://github.com/integromat/make-mcp-server)** - Turn your [Make](https://www.make.com/) scenarios into callable tools for AI assistants.
- <img height="12" width="12" src="https://www.meilisearch.com/favicon.ico" alt="Meilisearch Logo" /> **[Meilisearch](https://github.com/meilisearch/meilisearch-mcp)** - Interact & query with Meilisearch (Full-text & semantic search API)
- <img height="12" width="12" src="https://metoro.io/static/images/logos/Metoro.svg" /> **[Metoro](https://github.com/metoro-io/metoro-mcp-server)** - Query and interact with kubernetes environments monitored by Metoro
- <img height="12" width="12" src="https://milvus.io/favicon-32x32.png" /> **[Milvus](https://github.com/zilliztech/mcp-server-milvus)** - Search, Query and interact with data in your Milvus Vector Database.
- <img height="12" width="12" src="https://www.motherduck.com/favicon.ico" alt="MotherDuck Logo" /> **[MotherDuck](https://github.com/motherduckdb/mcp-server-motherduck)** - Query and analyze data with MotherDuck and local DuckDB
- <img height="12" width="12" src="https://needle-ai.com/images/needle-logo-orange-2-rounded.png" alt="Needle AI Logo" /> **[Needle](https://github.com/needle-ai/needle-mcp)** - Production-ready RAG out of the box to search and retrieve data from your own documents.
- <img height="12" width="12" src="https://neo4j.com/favicon.ico" alt="Neo4j Logo" /> **[Neo4j](https://github.com/neo4j-contrib/mcp-neo4j/)** - Neo4j graph database server (schema + read/write-cypher) and separate graph database backed memory
- <img height="12" width="12" src="https://avatars.githubusercontent.com/u/183852044?s=48&v=4" alt="Neon Logo" /> **[Neon](https://github.com/neondatabase/mcp-server-neon)** - Interact with the Neon serverless Postgres platform
- <img height="12" width="12" src="https://oxylabs.io/favicon.ico" alt="Oxylabs Logo" /> **[Oxylabs](https://github.com/oxylabs/oxylabs-mcp)** - Scrape websites with Oxylabs Web API, supporting dynamic rendering and parsing for structured data extraction.
- <img height="12" width="12" src="https://www.perplexity.ai/favicon.ico" alt="Perplexity Logo" /> **[Perplexity](https://github.com/ppl-ai/modelcontextprotocol)** - An MCP server that connects to Perplexity's Sonar API, enabling real-time web-wide research in conversational AI.
- <img height="12" width="12" src="https://qdrant.tech/img/brand-resources-logos/logomark.svg" /> **[Qdrant](https://github.com/qdrant/mcp-server-qdrant/)** - Implement semantic memory layer on top of the Qdrant vector search engine
- **[Raygun](https://github.com/MindscapeHQ/mcp-server-raygun)** - Interact with your crash reporting and real using monitoring data on your Raygun account
- <img height="12" width="12" src="https://www.rember.com/favicon.ico" alt="Rember Logo" /> **[Rember](https://github.com/rember/rember-mcp)** - Create spaced repetition flashcards in [Rember](https://rember.com) to remember anything you learn in your chats
- <img height="12" width="12" src="https://riza.io/favicon.ico" alt="Riza logo" /> **[Riza](https://github.com/riza-io/riza-mcp)** - Arbitrary code execution and tool-use platform for LLMs by [Riza](https://riza.io)
- <img height="12" width="12" src="https://pics.fatwang2.com/56912e614b35093426c515860f9f2234.svg" /> [Search1API](https://github.com/fatwang2/search1api-mcp) - One API for Search, Crawling, and Sitemaps
- <img height="12" width="12" src="https://screenshotone.com/favicon.ico" alt="ScreenshotOne Logo" /> **[ScreenshotOne](https://github.com/screenshotone/mcp/)** - Render website screenshots with [ScreenshotOne](https://screenshotone.com/)
- <img height="12" width="12" src="https://www.starrocks.io/favicon.ico" alt="StarRocks Logo" /> **[StarRocks](https://github.com/StarRocks/mcp-server-starrocks)** - Interact with [StarRocks](https://www.starrocks.io/)
- <img height="12" width="12" src="https://stripe.com/favicon.ico" alt="Stripe Logo" /> **[Stripe](https://github.com/stripe/agent-toolkit)** - Interact with Stripe API
- <img height="12" width="12" src="https://tavily.com/favicon.ico" alt="Tavily Logo" /> **[Tavily](https://github.com/tavily-ai/tavily-mcp)** - Search engine for AI agents (search + extract) powered by [Tavily](https://tavily.com/)
- <img height="12" width="12" src="https://www.tinybird.co/favicon.ico" alt="Tinybird Logo" /> **[Tinybird](https://github.com/tinybirdco/mcp-tinybird)** - Interact with Tinybird serverless ClickHouse platform
- <img height="12" width="12" src="https://unifai.network/favicon.ico" alt="UnifAI Logo" /> **[UnifAI](https://github.com/unifai-network/unifai-mcp-server)** - Dynamically search and call tools using [UnifAI Network](https://unifai.network)
- <img height="12" width="12" src="https://verodat.io/assets/favicon-16x16.png" alt="Verodat Logo" /> **[Verodat](https://github.com/Verodat/verodat-mcp-server)** - Interact with Verodat AI Ready Data platform
- **[ZenML](https://github.com/zenml-io/mcp-zenml)** - Interact with your MLOps and LLMOps pipelines through your [ZenML](https://www.zenml.io) MCP server

### 🌎 Community Servers

A growing set of community-developed and maintained servers demonstrates various applications of MCP across different domains.

> **Note:** Community servers are **untested** and should be used at **your own risk**. They are not affiliated with or endorsed by Anthropic.
- **[Ableton Live](https://github.com/Simon-Kansara/ableton-live-mcp-server)** - an MCP server to control Ableton Live.
- **[Airbnb](https://github.com/openbnb-org/mcp-server-airbnb)** - Provides tools to search Airbnb and get listing details.
- **[Algorand](https://github.com/GoPlausible/algorand-mcp)** - A comprehensive MCP server for tooling interactions (40+) and resource accessibility (60+) plus many useful prompts for interacting with the Algorand blockchain.
- **[Airflow](https://github.com/yangkyeongmo/mcp-server-apache-airflow)** - A MCP Server that connects to [Apache Airflow](https://airflow.apache.org/) using official python client.
- **[Airtable](https://github.com/domdomegg/airtable-mcp-server)** - Read and write access to [Airtable](https://airtable.com/) databases, with schema inspection.
- **[Airtable](https://github.com/felores/airtable-mcp)** - Airtable Model Context Protocol Server.
- **[AlphaVantage](https://github.com/calvernaz/alphavantage)** - MCP server for stock market data API [AlphaVantage](https://www.alphavantage.co)
- **[Anki](https://github.com/scorzeth/anki-mcp-server)** - An MCP server for interacting with your [Anki](https://apps.ankiweb.net) decks and cards.
- **[Any Chat Completions](https://github.com/pyroprompts/any-chat-completions-mcp)** - Interact with any OpenAI SDK Compatible Chat Completions API like OpenAI, Perplexity, Groq, xAI and many more.
- **[ArangoDB](https://github.com/ravenwits/mcp-server-arangodb)** - MCP Server that provides database interaction capabilities through [ArangoDB](https://arangodb.com/).
- **[Atlassian](https://github.com/sooperset/mcp-atlassian)** - Interact with Atlassian Cloud products (Confluence and Jira) including searching/reading Confluence spaces/pages, accessing Jira issues, and project metadata.
- **[AWS](https://github.com/rishikavikondala/mcp-server-aws)** - Perform operations on your AWS resources using an LLM.
- **[AWS Athena](https://github.com/lishenxydlgzs/aws-athena-mcp)** - A MCP server for AWS Athena to run SQL queries on Glue Catalog.
- **[AWS Cost Explorer](https://github.com/aarora79/aws-cost-explorer-mcp-server)** - Optimize your AWS spend (including Amazon Bedrock spend) with this MCP server by examining spend across regions, services, instance types and foundation models ([demo video](https://www.youtube.com/watch?v=WuVOmYLRFmI&feature=youtu.be)).
- **[AWS S3](https://github.com/aws-samples/sample-mcp-server-s3)** - A sample MCP server for AWS S3 that flexibly fetches objects from S3 such as PDF documents.
- **[Azure ADX](https://github.com/pab1it0/adx-mcp-server)** - Query and analyze Azure Data Explorer databases.
- **[Base Free USDC Transfer](https://github.com/magnetai/mcp-free-usdc-transfer)** - Send USDC on [Base](https://base.org) for free using Claude AI! Built with [Coinbase CDP](https://docs.cdp.coinbase.com/mpc-wallet/docs/welcome).
- **[BigQuery](https://github.com/LucasHild/mcp-server-bigquery)** (by LucasHild) - This server enables LLMs to inspect database schemas and execute queries on BigQuery.
- **[BigQuery](https://github.com/ergut/mcp-bigquery-server)** (by ergut) - Server implementation for Google BigQuery integration that enables direct BigQuery database access and querying capabilities
- **[Blender](https://github.com/ahujasid/blender-mcp)** (by ahujasid) - Blender integration allowing prompt enabled 3D scene creation, modeling and manipulation.
- **[CFBD API](https://github.com/lenwood/cfbd-mcp-server)** - An MCP server for the [College Football Data API](https://collegefootballdata.com/).
- **[ChatMCP](https://github.com/AI-QL/chat-mcp)** – An Open Source Cross-platform GUI Desktop application compatible with Linux, macOS, and Windows, enabling seamless interaction with MCP servers across dynamically selectable LLMs, by **[AIQL](https://github.com/AI-QL)**
- **[ChatSum](https://github.com/mcpso/mcp-server-chatsum)** - Query and Summarize chat messages with LLM. by [mcpso](https://mcp.so)
- **[Chroma](https://github.com/privetin/chroma)** - Vector database server for semantic document search and metadata filtering, built on Chroma
- **[ClaudePost](https://github.com/ZilongXue/claude-post)** - ClaudePost enables seamless email management for Gmail, offering secure features like email search, reading, and sending.
- **[Cloudinary](https://github.com/felores/cloudinary-mcp-server)** - Cloudinary Model Context Protocol Server to upload media to Cloudinary and get back the media link and details.
- **[code-executor](https://github.com/bazinga012/mcp_code_executor)** - An MCP server that allows LLMs to execute Python code within a specified Conda environment.
- **[code-sandbox-mcp](https://github.com/Automata-Labs-team/code-sandbox-mcp)** - An MCP server to create secure code sandbox environment for executing code within Docker containers.
- **[cognee-mcp](https://github.com/topoteretes/cognee/tree/main/cognee-mcp)** - GraphRAG memory server with customizable ingestion, data processing and search
- **[coin_api_mcp](https://github.com/longmans/coin_api_mcp)** - Provides access to [coinmarketcap](https://coinmarketcap.com/) cryptocurrency data.
- **[Contentful-mcp](https://github.com/ivo-toby/contentful-mcp)** - Read, update, delete, publish content in your [Contentful](https://contentful.com) space(s) from this MCP Server.
- **[Dappier](https://github.com/DappierAI/dappier-mcp)** - Connect LLMs to real-time, rights-cleared, proprietary data from trusted sources. Access specialized models for Real-Time Web Search, News, Sports, Financial Data, Crypto, and premium publisher content. Explore data models at [marketplace.dappier.com](https://marketplace.dappier.com/marketplace).
- **[Data Exploration](https://github.com/reading-plus-ai/mcp-server-data-exploration)** - MCP server for autonomous data exploration on .csv-based datasets, providing intelligent insights with minimal effort. NOTE: Will execute arbitrary Python code on your machine, please use with caution!
- **[Dataset Viewer](https://github.com/privetin/dataset-viewer)** - Browse and analyze Hugging Face datasets with features like search, filtering, statistics, and data export
- **[DBHub](https://github.com/bytebase/dbhub/)** - Universal database MCP server connecting to MySQL, PostgreSQL, SQLite, DuckDB and etc.
- **[DeepSeek MCP Server](https://github.com/DMontgomery40/deepseek-mcp-server)** - Model Context Protocol server integrating DeepSeek's advanced language models, in addition to [other useful API endpoints](https://github.com/DMontgomery40/deepseek-mcp-server?tab=readme-ov-file#features)
- **[Deepseek_R1](https://github.com/66julienmartin/MCP-server-Deepseek_R1)** - A Model Context Protocol (MCP) server implementation connecting Claude Desktop with DeepSeek's language models (R1/V3)
- **[deepseek-thinker-mcp](https://github.com/ruixingshi/deepseek-thinker-mcp)** - A MCP (Model Context Protocol) provider Deepseek reasoning content to MCP-enabled AI Clients, like Claude Desktop. Supports access to Deepseek's thought processes from the Deepseek API service or from a local Ollama server.
- **[Descope](https://github.com/descope-sample-apps/descope-mcp-server)** - An MCP server to integrate with [Descope](https://descope.com) to search audit logs, manage users, and more.
- **[DevRev](https://github.com/kpsunil97/devrev-mcp-server)** - An MCP server to integrate with DevRev APIs to search through your DevRev Knowledge Graph where objects can be imported from diff. sources listed [here](https://devrev.ai/docs/import#available-sources).
- **[Dify](https://github.com/YanxingLiu/dify-mcp-server)** - A simple implementation of an MCP server for dify workflows.
- **[Discord](https://github.com/v-3/discordmcp)** - A MCP server to connect to Discord guilds through a bot and read and write messages in channels
- **[Discourse](https://github.com/AshDevFr/discourse-mcp-server)** - A MCP server to search Discourse posts on a Discourse forum.
- **[Docker](https://github.com/ckreiling/mcp-server-docker)** - Integrate with Docker to manage containers, images, volumes, and networks.
- **[Drupal](https://github.com/Omedia/mcp-server-drupal)** - Server for interacting with [Drupal](https://www.drupal.org/project/mcp) using STDIO transport layer.
- **[Elasticsearch](https://github.com/cr7258/elasticsearch-mcp-server)** - MCP server implementation that provides Elasticsearch interaction.
- **[ElevenLabs](https://github.com/mamertofabian/elevenlabs-mcp-server)** - A server that integrates with ElevenLabs text-to-speech API capable of generating full voiceovers with multiple voices.
- **[Ergo Blockchain MCP](https://github.com/marctheshark3/ergo-mcp)** -An MCP server to integrate Ergo Blockchain Node and Explorer APIs for checking address balances, analyzing transactions, viewing transaction history, performing forensic analysis of addresses, searching for tokens, and monitoring network status.
- **[Eunomia](https://github.com/whataboutyou-ai/eunomia-MCP-server)** - Extension of the Eunomia framework that connects Eunomia instruments with MCP servers
- **[EVM MCP Server](https://github.com/mcpdotdirect/evm-mcp-server)** - Comprehensive blockchain services for 30+ EVM networks, supporting native tokens, ERC20, NFTs, smart contracts, transactions, and ENS resolution.
- **[Everything Search](https://github.com/mamertofabian/mcp-everything-search)** - Fast file searching capabilities across Windows (using [Everything SDK](https://www.voidtools.com/support/everything/sdk/)), macOS (using mdfind command), and Linux (using locate/plocate command).
- **[Fetch](https://github.com/zcaceres/fetch-mcp)** - A server that flexibly fetches HTML, JSON, Markdown, or plaintext.
- **[Figma](https://github.com/GLips/Figma-Context-MCP)** - Give your coding agent direct access to Figma file data, helping it one-shot design implementation.
- **[FireCrawl](https://github.com/vrknetha/mcp-server-firecrawl)** - Advanced web scraping with JavaScript rendering, PDF support, and smart rate limiting
- **[FlightRadar24](https://github.com/sunsetcoder/flightradar24-mcp-server)** - A Claude Desktop MCP server that helps you track flights in real-time using Flightradar24 data.
- **[Ghost](https://github.com/MFYDev/ghost-mcp)** - A Model Context Protocol (MCP) server for interacting with Ghost CMS through LLM interfaces like Claude.
- **[Glean](https://github.com/longyi1207/glean-mcp-server)** - A server that uses Glean API to search and chat.
- **[Gmail](https://github.com/GongRzhe/Gmail-MCP-Server)** - A Model Context Protocol (MCP) server for Gmail integration in Claude Desktop with auto authentication support.
- **[Goal Story](https://github.com/hichana/goalstory-mcp)** - a Goal Tracker and Visualization Tool for personal and professional development.
- **[GOAT](https://github.com/goat-sdk/goat/tree/main/typescript/examples/by-framework/model-context-protocol)** - Run more than +200 onchain actions on any blockchain including Ethereum, Solana and Base.
- **[Golang Filesystem Server](https://github.com/mark3labs/mcp-filesystem-server)** - Secure file operations with configurable access controls built with Go!
- **[Google Calendar](https://github.com/v-3/google-calendar)** - Integration with Google Calendar to check schedules, find time, and add/delete events
- **[Google Calendar](https://github.com/nspady/google-calendar-mcp)** - Google Calendar MCP Server for managing Google calendar events. Also supports searching for events by attributes like title and location.
- **[Google Custom Search](https://github.com/adenot/mcp-google-search)** - Provides Google Search results via the Google Custom Search API
- **[Google Tasks](https://github.com/zcaceres/gtasks-mcp)** - Google Tasks API Model Context Protocol Server.
- **[GraphQL Schema](https://github.com/hannesj/mcp-graphql-schema)** - Allow LLMs to explore large GraphQL schemas without bloating the context.
- **[HDW LinkedIn](https://github.com/horizondatawave/hdw-mcp-server)** - Access to profile data and management of user account with [HorizonDataWave.ai](https://horizondatawave.ai/).
- **[Heurist Mesh Agent](https://github.com/heurist-network/heurist-mesh-mcp-server)** - Access specialized web3 AI agents for blockchain analysis, smart contract security, token metrics, and blockchain interactions through the [Heurist Mesh network](https://github.com/heurist-network/heurist-agent-framework/tree/main/mesh).
- **[Holaspirit](https://github.com/syucream/holaspirit-mcp-server)** - Interact with [Holaspirit](https://www.holaspirit.com/).
- **[Home Assistant](https://github.com/tevonsb/homeassistant-mcp)** - Interact with [Home Assistant](https://www.home-assistant.io/) including viewing and controlling lights, switches, sensors, and all other Home Assistant entities.
- **[HubSpot](https://github.com/buryhuang/mcp-hubspot)** - HubSpot CRM integration for managing contacts and companies. Create and retrieve CRM data directly through Claude chat.
- **[HuggingFace Spaces](https://github.com/evalstate/mcp-hfspace)** - Server for using HuggingFace Spaces, supporting Open Source Image, Audio, Text Models and more. Claude Desktop mode for easy integration.
- **[Hyperliquid](https://github.com/mektigboy/server-hyperliquid)** - An MCP server implementation that integrates the Hyperliquid SDK for exchange data.
- **[Image Generation](https://github.com/GongRzhe/Image-Generation-MCP-Server)** - This MCP server provides image generation capabilities using the Replicate Flux model.
- **[InfluxDB](https://github.com/idoru/influxdb-mcp-server)** - Run queries against InfluxDB OSS API v2.
- **[Inoyu](https://github.com/sergehuber/inoyu-mcp-unomi-server)** - Interact with an Apache Unomi CDP customer data platform to retrieve and update customer profiles
- **[Intercom](https://github.com/raoulbia-ai/mcp-server-for-intercom)** - An MCP-compliant server for retrieving customer support tickets from Intercom. This tool enables AI assistants like Claude Desktop and Cline to access and analyze your Intercom support tickets.
- **[iTerm MCP](https://github.com/ferrislucas/iterm-mcp)** - Integration with iTerm2 terminal emulator for macOS, enabling LLMs to execute and monitor terminal commands.
- **[JavaFX](https://github.com/mcpso/mcp-server-javafx)** - Make drawings using a JavaFX canvas
- **[JDBC](https://github.com/quarkiverse/quarkus-mcp-servers/tree/main/jdbc)** - Connect to any JDBC-compatible database and query, insert, update, delete, and more. Supports MySQL, PostgreSQL, Oracle, SQL Server, sqllite and [more](https://github.com/quarkiverse/quarkus-mcp-servers/tree/main/jdbc#supported-jdbc-variants).
- **[JSON](https://github.com/GongRzhe/JSON-MCP-Server)** - JSON handling and processing server with advanced query capabilities using JSONPath syntax and support for array, string, numeric, and date operations.
- **[Keycloak MCP](https://github.com/ChristophEnglisch/keycloak-model-context-protocol)** - This MCP server enables natural language interaction with Keycloak for user and realm management including creating, deleting, and listing users and realms.
- **[Kibela](https://github.com/kiwamizamurai/mcp-kibela-server)** (by kiwamizamurai) - Interact with Kibela API.
- **[kintone](https://github.com/macrat/mcp-server-kintone)** - Manage records and apps in [kintone](https://kintone.com) through LLM tools.
- **[Kubernetes](https://github.com/Flux159/mcp-server-kubernetes)** - Connect to Kubernetes cluster and manage pods, deployments, and services.
- **[Kubernetes and OpenShift](https://github.com/manusa/kubernetes-mcp-server)** - A powerful Kubernetes MCP server with additional support for OpenShift. Besides providing CRUD operations for any Kubernetes resource, this server provides specialized tools to interact with your cluster.
- **[Langflow-DOC-QA-SERVER](https://github.com/GongRzhe/Langflow-DOC-QA-SERVER)** - A Model Context Protocol server for document Q&A powered by Langflow. It demonstrates core MCP concepts by providing a simple interface to query documents through a Langflow backend.
- **[Lightdash](https://github.com/syucream/lightdash-mcp-server)** - Interact with [Lightdash](https://www.lightdash.com/), a BI tool.
- **[Linear](https://github.com/jerhadf/linear-mcp-server)** - Allows LLM to interact with Linear's API for project management, including searching, creating, and updating issues.
<<<<<<< HEAD
- **[Linear (Go)](https://github.com/geropl/linear-mcp-go)** - Allows LLM to interact with Linear's API via a single static binary.
=======
- **[LINE](https://github.com/amornpan/py-mcp-line)** (by amornpan) - Implementation for LINE Bot integration that enables Language Models to read and analyze LINE conversations through a standardized interface. Features asynchronous operation, comprehensive logging, webhook event handling, and support for various message types.
>>>>>>> 7d6cdb67
- **[LlamaCloud](https://github.com/run-llama/mcp-server-llamacloud)** (by marcusschiesser) - Integrate the data stored in a managed index on [LlamaCloud](https://cloud.llamaindex.ai/)
- **[llm-context](https://github.com/cyberchitta/llm-context.py)** - Provides a repo-packing MCP tool with configurable profiles that specify file inclusion/exclusion patterns and optional prompts.
- **[mac-messages-mcp](https://github.com/carterlasalle/mac_messages_mcp)** - An MCP server that securely interfaces with your iMessage database via the Model Context Protocol (MCP), allowing LLMs to query and analyze iMessage conversations. It includes robust phone number validation, attachment processing, contact management, group chat handling, and full support for sending and receiving messages.
- **[MariaDB](https://github.com/abel9851/mcp-server-mariadb)** - MariaDB database integration with configurable access controls in Python.
- **[MCP Compass](https://github.com/liuyoshio/mcp-compass)** - Suggest the right MCP server for your needs
- **[MCP Create](https://github.com/tesla0225/mcp-create)** - A dynamic MCP server management service that creates, runs, and manages Model Context Protocol servers on-the-fly.
- **[MCP Installer](https://github.com/anaisbetts/mcp-installer)** - This server is a server that installs other MCP servers for you.
- **[mcp-k8s-go](https://github.com/strowk/mcp-k8s-go)** - Golang-based Kubernetes server for MCP to browse pods and their logs, events, namespaces and more. Built to be extensible.
- **[mcp-local-rag](https://github.com/nkapila6/mcp-local-rag)** - "primitive" RAG-like web search model context protocol (MCP) server that runs locally using Google's MediaPipe Text Embedder and DuckDuckGo Search. ✨ no APIs required ✨.
- **[mcp-proxy](https://github.com/sparfenyuk/mcp-proxy)** - Connect to MCP servers that run on SSE transport, or expose stdio servers as an SSE server.
- **[mem0-mcp](https://github.com/mem0ai/mem0-mcp)** - A Model Context Protocol server for Mem0, which helps with managing coding preferences.
- **[MSSQL](https://github.com/aekanun2020/mcp-server/)** - MSSQL database integration with configurable access controls and schema inspection
- **[MSSQL](https://github.com/JexinSam/mssql_mcp_server)** (by jexin) - MCP Server for MSSQL database in Python
- **[MSSQL-Python](https://github.com/amornpan/py-mcp-mssql)** (by amornpan) - A read-only Python implementation for MSSQL database access with enhanced security features, configurable access controls, and schema inspection capabilities. Focuses on safe database interaction through Python ecosystem.
- **[MSSQL-MCP](https://github.com/daobataotie/mssql-mcp)** (by daobataotie) - MSSQL MCP that refer to the official website's SQLite MCP for modifications to adapt to MSSQL
- **[Markdownify](https://github.com/zcaceres/mcp-markdownify-server)** - MCP to convert almost anything to Markdown (PPTX, HTML, PDF, Youtube Transcripts and more)
- **[Minima](https://github.com/dmayboroda/minima)** - MCP server for RAG on local files
- **[MongoDB](https://github.com/kiliczsh/mcp-mongo-server)** - A Model Context Protocol Server for MongoDB.
- **[Monday.com](https://github.com/sakce/mcp-server-monday)** - MCP Server to interact with Monday.com boards and items.
- **[Multicluster-MCP-Sever](https://github.com/yanmxa/multicluster-mcp-server)** - The gateway for GenAI systems to interact with multiple Kubernetes clusters.
- **[MySQL](https://github.com/benborla/mcp-server-mysql)** (by benborla) - MySQL database integration in NodeJS with configurable access controls and schema inspection
- **[MySQL](https://github.com/designcomputer/mysql_mcp_server)** (by DesignComputer) - MySQL database integration in Python with configurable access controls and schema inspection
- **[n8n](https://github.com/leonardsellem/n8n-mcp-server)** - This MCP server provides tools and resources for AI assistants to manage n8n workflows and executions, including listing, creating, updating, and deleting workflows, as well as monitoring their execution status.
- **[NASA](https://github.com/ProgramComputer/NASA-MCP-server)** (by ProgramComputer) - Access to a unified gateway of NASA's data sources including but not limited to APOD, NEO, EPIC, GIBS.
- **[NS Travel Information](https://github.com/r-huijts/ns-mcp-server)** - Access Dutch Railways (NS) real-time train travel information and disruptions through the official NS API.
- **[Neo4j](https://github.com/da-okazaki/mcp-neo4j-server)** - A community built server that interacts with Neo4j Graph Database.
- **[Neovim](https://github.com/bigcodegen/mcp-neovim-server)** - An MCP Server for your Neovim session.
- **[Notion](https://github.com/suekou/mcp-notion-server)** (by suekou) - Interact with Notion API.
- **[Notion](https://github.com/v-3/notion-server)** (by v-3) - Notion MCP integration. Search, Read, Update, and Create pages through Claude chat.
- **[oatpp-mcp](https://github.com/oatpp/oatpp-mcp)** - C++ MCP integration for Oat++. Use [Oat++](https://oatpp.io) to build MCP servers.
- **[Obsidian Markdown Notes](https://github.com/calclavia/mcp-obsidian)** - Read and search through your Obsidian vault or any directory containing Markdown notes
- **[obsidian-mcp](https://github.com/StevenStavrakis/obsidian-mcp)** - (by Steven Stavrakis) An MCP server for Obsidian.md with tools for searching, reading, writing, and organizing notes.
- **[OceanBase](https://github.com/yuanoOo/oceanbase_mcp_server)** - (by yuanoOo) A Model Context Protocol (MCP) server that enables secure interaction with OceanBase databases.
- **[Okta](https://github.com/kapilduraphe/okta-mcp-server)** - Interact with Okta API.
- **[OneNote](https://github.com/rajvirtual/MCP-Servers/tree/master/onenote)** - (by Rajesh Vijay) An MCP server that connects to Microsoft OneNote using the Microsoft Graph API. Reading notebooks, sections, and pages from OneNote,Creating new notebooks, sections, and pages in OneNote.
- **[OpenAI WebSearch MCP](https://github.com/ConechoAI/openai-websearch-mcp)** - This is a Python-based MCP server that provides OpenAI `web_search` build-in tool.
- **[OpenAPI](https://github.com/snaggle-ai/openapi-mcp-server)** - Interact with [OpenAPI](https://www.openapis.org/) APIs.
- **[OpenAPI Schema](https://github.com/hannesj/mcp-openapi-schema)** - Allow LLMs to explore large [OpenAPI](https://www.openapis.org/) schemas without bloating the context.
- **[OpenCTI](https://github.com/Spathodea-Network/opencti-mcp)** - Interact with OpenCTI platform to retrieve threat intelligence data including reports, indicators, malware and threat actors.
- **[OpenDota](https://github.com/asusevski/opendota-mcp-server)** - Interact with OpenDota API to retrieve Dota 2 match data, player statistics, and more.
- **[OpenRPC](https://github.com/shanejonas/openrpc-mpc-server)** - Interact with and discover JSON-RPC APIs via [OpenRPC](https://open-rpc.org).
- **[Open Strategy Partners Marketing Tools](https://github.com/open-strategy-partners/osp_marketing_tools)** - Content editing codes, value map, and positioning tools for product marketing.
- **[Pandoc](https://github.com/vivekVells/mcp-pandoc)** - MCP server for seamless document format conversion using Pandoc, supporting Markdown, HTML, PDF, DOCX (.docx), csv and more.
- **[PIF](https://github.com/hungryrobot1/MCP-PIF)** - A Personal Intelligence Framework (PIF), providing tools for file operations, structured reasoning, and journal-based documentation to support continuity and evolving human-AI collaboration across sessions.
- **[Pinecone](https://github.com/sirmews/mcp-pinecone)** - MCP server for searching and uploading records to Pinecone. Allows for simple RAG features, leveraging Pinecone's Inference API.
- **[Placid.app](https://github.com/felores/placid-mcp-server)** - Generate image and video creatives using Placid.app templates
- **[Playwright](https://github.com/executeautomation/mcp-playwright)** - This MCP Server will help you run browser automation and webscraping using Playwright
- **[Postman](https://github.com/shannonlal/mcp-postman)** - MCP server for running Postman Collections locally via Newman. Allows for simple execution of Postman Server and returns the results of whether the collection passed all the tests.
- **[Productboard](https://github.com/kenjihikmatullah/productboard-mcp)** - Integrate the Productboard API into agentic workflows via MCP.
- **[Pushover](https://github.com/ashiknesin/pushover-mcp)** - Send instant notifications to your devices using [Pushover.net](https://pushover.net/)
- **[QGIS](https://github.com/jjsantos01/qgis_mcp)** - connects QGIS to Claude AI through the MCP. This integration enables prompt-assisted project creation, layer loading, code execution, and more.
- **[QuickChart](https://github.com/GongRzhe/Quickchart-MCP-Server)** - A Model Context Protocol server for generating charts using QuickChart.io
- **[Qwen_Max](https://github.com/66julienmartin/MCP-server-Qwen_Max)** - A Model Context Protocol (MCP) server implementation for the Qwen models.
- **[RabbitMQ](https://github.com/kenliao94/mcp-server-rabbitmq)** - The MCP server that interacts with RabbitMQ to publish and consume messages.
- **[RAG Web Browser](https://github.com/apify/mcp-server-rag-web-browser)** An MCP server for Apify's open-source RAG Web Browser [Actor](https://apify.com/apify/rag-web-browser) to perform web searches, scrape URLs, and return content in Markdown.
- **[Reaper](https://github.com/dschuler36/reaper-mcp-server)** - Interact with your [Reaper](https://www.reaper.fm/) (Digital Audio Workstation) projects.
- **[Redis](https://github.com/GongRzhe/REDIS-MCP-Server)** - Redis database operations and caching microservice server with support for key-value operations, expiration management, and pattern-based key listing.
- **[Redis](https://github.com/prajwalnayak7/mcp-server-redis)** MCP server to interact with Redis Server, AWS Memory DB, etc for caching or other use-cases where in-memory and key-value based storage is appropriate
- **[Rememberizer AI](https://github.com/skydeckai/mcp-server-rememberizer)** - An MCP server designed for interacting with the Rememberizer data source, facilitating enhanced knowledge retrieval.
- **[Replicate](https://github.com/deepfates/mcp-replicate)** - Search, run and manage machine learning models on Replicate through a simple tool-based interface. Browse models, create predictions, track their status, and handle generated images.
- **[Rijksmuseum](https://github.com/r-huijts/rijksmuseum-mcp)** - Interface with the Rijksmuseum API to search artworks, retrieve artwork details, access image tiles, and explore user collections.
- **[Salesforce MCP](https://github.com/smn2gnt/MCP-Salesforce)** - Interact with Salesforce Data and Metadata
- **[Scholarly](https://github.com/adityak74/mcp-scholarly)** - A MCP server to search for scholarly and academic articles.
- **[SearXNG](https://github.com/ihor-sokoliuk/mcp-searxng)** - A Model Context Protocol Server for [SearXNG](https://docs.searxng.org)
- **[ServiceNow](https://github.com/osomai/servicenow-mcp)** - A MCP server to interact with a ServiceNow instance
- **[Siri Shortcuts](https://github.com/dvcrn/mcp-server-siri-shortcuts)** - MCP to interact with Siri Shortcuts on macOS. Exposes all Shortcuts as MCP tools.
- **[Snowflake](https://github.com/isaacwasserman/mcp-snowflake-server)** - This MCP server enables LLMs to interact with Snowflake databases, allowing for secure and controlled data operations.
- **[Solana Agent Kit](https://github.com/sendaifun/solana-agent-kit/tree/main/examples/agent-kit-mcp-server)** - This MCP server enables LLMs to interact with the Solana blockchain with help of Solana Agent Kit by SendAI, allowing for 40+ protcool actions and growing
- **[Spotify](https://github.com/varunneal/spotify-mcp)** - This MCP allows an LLM to play and use Spotify.
- **[Starwind UI](https://github.com/Boston343/starwind-ui-mcp/)** - This MCP provides relevant commands, documentation, and other information to allow LLMs to take full advantage of Starwind UI's open source Astro components.
- **[Stripe](https://github.com/atharvagupta2003/mcp-stripe)** - This MCP allows integration with Stripe for handling payments, customers, and refunds.
- **[TMDB](https://github.com/Laksh-star/mcp-server-tmdb)** - This MCP server integrates with The Movie Database (TMDB) API to provide movie information, search capabilities, and recommendations.
- **[Tavily search](https://github.com/RamXX/mcp-tavily)** - An MCP server for Tavily's search & news API, with explicit site inclusions/exclusions
- **[Terminal-Control](https://github.com/GongRzhe/terminal-controller-mcp)** - A MCP server that enables secure terminal command execution, directory navigation, and file system operations through a standardized interface.
- **[Ticketmaster](https://github.com/delorenj/mcp-server-ticketmaster)** - Search for events, venues, and attractions through the Ticketmaster Discovery API
- **[Todoist](https://github.com/abhiz123/todoist-mcp-server)** - Interact with Todoist to manage your tasks.
- **[Typesense](https://github.com/suhail-ak-s/mcp-typesense-server)** - A Model Context Protocol (MCP) server implementation that provides AI models with access to Typesense search capabilities. This server enables LLMs to discover, search, and analyze data stored in Typesense collections.
- **[Travel Planner](https://github.com/GongRzhe/TRAVEL-PLANNER-MCP-Server)** - Travel planning and itinerary management server integrating with Google Maps API for location search, place details, and route calculations.
- **[Unity Catalog](https://github.com/ognis1205/mcp-server-unitycatalog)** - An MCP server that enables LLMs to interact with Unity Catalog AI, supporting CRUD operations on Unity Catalog Functions and executing them as MCP tools.
- **[Vega-Lite](https://github.com/isaacwasserman/mcp-vegalite-server)** - Generate visualizations from fetched data using the VegaLite format and renderer.
- **[Video Editor](https://github.com/burningion/video-editing-mcp)** - A Model Context Protocol Server to add, edit, and search videos with [Video Jungle](https://www.video-jungle.com/).
- **[Virtual location (Google Street View,etc.)](https://github.com/mfukushim/map-traveler-mcp)** - Integrates Google Map, Google Street View, PixAI, Stability.ai, ComfyUI API and Bluesky to provide a virtual location simulation in LLM (written in Effect.ts)
- **[VolcEngine TOS](https://github.com/dinghuazhou/sample-mcp-server-tos)** - A sample MCP server for VolcEngine TOS that flexibly get objects from TOS.
- **[Wanaku MCP Router](https://github.com/wanaku-ai/wanaku/)** - The Wanaku MCP Router is a SSE-based MCP server that provides an extensible routing engine that allows integrating your enterprise systems with AI agents.
- **[Webflow](https://github.com/kapilduraphe/webflow-mcp-server)** - Interfact with the Webflow APIs
- **[WildFly MCP](https://github.com/wildfly-extras/wildfly-mcp)** - WildFly MCP server that enables LLM to interact with running WildFly servers (retrieve metrics, logs, invoke operations, ...).
- **[Windows CLI](https://github.com/SimonB97/win-cli-mcp-server)** - MCP server for secure command-line interactions on Windows systems, enabling controlled access to PowerShell, CMD, and Git Bash shells.
- **[World Bank data API](https://github.com/anshumax/world_bank_mcp_server)** - A server that fetches data indicators available with the World Bank as part of their data API
- **[X (Twitter)](https://github.com/EnesCinr/twitter-mcp)** (by EnesCinr) - Interact with twitter API. Post tweets and search for tweets by query.
- **[X (Twitter)](https://github.com/vidhupv/x-mcp)** (by vidhupv) - Create, manage and publish X/Twitter posts directly through Claude chat.
- **[xcodebuild](https://github.com/ShenghaiWang/xcodebuild)**  - 🍎 Build iOS Xcode workspace/project and feed back errors to llm.
- **[XMind](https://github.com/apeyroux/mcp-xmind)** - Read and search through your XMind directory containing XMind files.
- **[YouTube](https://github.com/ZubeidHendricks/youtube-mcp-server)** - Comprehensive YouTube API integration for video management, Shorts creation, and analytics.

## 📚 Frameworks

These are high-level frameworks that make it easier to build MCP servers or clients.

### For servers

* **[EasyMCP](https://github.com/zcaceres/easy-mcp/)** (TypeScript)
- **[FastAPI to MCP auto generator](https://github.com/tadata-org/fastapi_mcp)** – A zero-configuration tool for automatically exposing FastAPI endpoints as MCP tools by **[Tadata](https://tadata.com/)**
* **[FastMCP](https://github.com/punkpeye/fastmcp)** (TypeScript)
* **[Foxy Contexts](https://github.com/strowk/foxy-contexts)** – A library to build MCP servers in Golang by **[strowk](https://github.com/strowk)**
* **[MCP-Framework](https://mcp-framework.com)** Build MCP servers with elegance and speed in Typescript. Comes with a CLI to create your project with `mcp create app`. Get started with your first server in under 5 minutes by **[Alex Andru](https://github.com/QuantGeekDev)**
* **[Quarkus MCP Server SDK](https://github.com/quarkiverse/quarkus-mcp-server)** (Java)
* **[Template MCP Server](https://github.com/mcpdotdirect/template-mcp-server)** - A CLI tool to create a new Model Context Protocol server project with TypeScript support, dual transport options, and an extensible structure

### For clients

* **[codemirror-mcp](https://github.com/marimo-team/codemirror-mcp)** - CodeMirror extension that implements the Model Context Protocol (MCP) for resource mentions and prompt commands

## 📚 Resources

Additional resources on MCP.

- **[AiMCP](https://www.aimcp.info)** - A collection of MCP clients&servers to find the right mcp tools by **[Hekmon](https://github.com/hekmon8)**
- **[Awesome Crypto MCP Servers by badkk](https://github.com/badkk/awesome-crypto-mcp-servers)** - A curated list of MCP servers by **[Luke Fan](https://github.com/badkk)**
- **[Awesome MCP Servers by appcypher](https://github.com/appcypher/awesome-mcp-servers)** - A curated list of MCP servers by **[Stephen Akinyemi](https://github.com/appcypher)**
- **[Awesome MCP Servers by punkpeye](https://github.com/punkpeye/awesome-mcp-servers)** (**[website](https://glama.ai/mcp/servers)**) - A curated list of MCP servers by **[Frank Fiegel](https://github.com/punkpeye)**
- **[Awesome MCP Servers by wong2](https://github.com/wong2/awesome-mcp-servers)** (**[website](https://mcpservers.org)**) - A curated list of MCP servers by **[wong2](https://github.com/wong2)**
- **[Discord Server](https://glama.ai/mcp/discord)** – A community discord server dedicated to MCP by **[Frank Fiegel](https://github.com/punkpeye)**
- **[Discord Server (ModelContextProtocol)](https://discord.gg/jHEGxQu2a5)** – Connect with developers, share insights, and collaborate on projects in an active Discord community dedicated to the Model Context Protocol by **[Alex Andru](https://github.com/QuantGeekDev)**

- **[MCP Badges](https://github.com/mcpx-dev/mcp-badges)** – Quickly highlight your MCP project with clear, eye-catching badges, by **[Ironben](https://github.com/nanbingxyz)**
- **[MCP Servers Hub](https://github.com/apappascs/mcp-servers-hub)** (**[website](https://mcp-servers-hub-website.pages.dev/)**) - A curated list of MCP servers by **[apappascs](https://github.com/apappascs)**
- **[MCP X Community](https://x.com/i/communities/1861891349609603310)** – A X community for MCP by **[Xiaoyi](https://x.com/chxy)**
- **[mcp-cli](https://github.com/wong2/mcp-cli)** - A CLI inspector for the Model Context Protocol by **[wong2](https://github.com/wong2)**
- **[mcp-get](https://mcp-get.com)** - Command line tool for installing and managing MCP servers by **[Michael Latman](https://github.com/michaellatman)**
- **[mcp-guardian](https://github.com/eqtylab/mcp-guardian)** - GUI application + tools for proxying / managing control of MCP servers by **[EQTY Lab](https://eqtylab.io)**
- **[mcp-manager](https://github.com/zueai/mcp-manager)** - Simple Web UI to install and manage MCP servers for Claude Desktop by **[Zue](https://github.com/zueai)**
- **[MCPHub](https://github.com/Jeamee/MCPHub-Desktop)** – An Open Source MacOS & Windows GUI Desktop app for discovering, installing and managing MCP servers by **[Jeamee](https://github.com/jeamee)**
- **[mcp.run](https://mcp.run)** - A hosted registry and control plane to install & run secure + portable MCP Servers.
- <img height="12" width="12" src="https://mkinf.io/favicon-lilac.png" alt="mkinf Logo" /> **[mkinf](https://mkinf.io)** - An Open Source registry of hosted MCP Servers to accelerate AI agent workflows.
- **[Open-Sourced MCP Servers Directory](https://github.com/chatmcp/mcp-directory)** - A curated list of MCP servers by **[mcpso](https://mcp.so)**
- <img height="12" width="12" src="https://opentools.com/favicon.ico" alt="OpenTools Logo" /> **[OpenTools](https://opentools.com)** - An open registry for finding, installing, and building with MCP servers by **[opentoolsteam](https://github.com/opentoolsteam)**
- **[PulseMCP](https://www.pulsemcp.com)** ([API](https://www.pulsemcp.com/api)) - Community hub & weekly newsletter for discovering MCP servers, clients, articles, and news by **[Tadas Antanavicius](https://github.com/tadasant)**, **[Mike Coughlin](https://github.com/macoughl)**, and **[Ravina Patel](https://github.com/ravinahp)**
- **[r/mcp](https://www.reddit.com/r/mcp)** – A Reddit community dedicated to MCP by **[Frank Fiegel](https://github.com/punkpeye)**
- **[r/modelcontextprotocol](https://www.reddit.com/r/modelcontextprotocol)** – A Model Context Protocol community Reddit page - discuss ideas, get answers to your questions, network with like-minded people, and showcase your projects! by **[Alex Andru](https://github.com/QuantGeekDev)**


- **[Smithery](https://smithery.ai/)** - A registry of MCP servers to find the right tools for your LLM agents by **[Henry Mao](https://github.com/calclavia)**
- **[Toolbase](https://gettoolbase.ai)** - Desktop application that manages tools and MCP servers with just a few clicks - no coding required by **[gching](https://github.com/gching)**

## 🚀 Getting Started

### Using MCP Servers in this Repository
Typescript-based servers in this repository can be used directly with `npx`.

For example, this will start the [Memory](src/memory) server:
```sh
npx -y @modelcontextprotocol/server-memory
```

Python-based servers in this repository can be used directly with [`uvx`](https://docs.astral.sh/uv/concepts/tools/) or [`pip`](https://pypi.org/project/pip/). `uvx` is recommended for ease of use and setup.

For example, this will start the [Git](src/git) server:
```sh
# With uvx
uvx mcp-server-git

# With pip
pip install mcp-server-git
python -m mcp_server_git
```

Follow [these](https://docs.astral.sh/uv/getting-started/installation/) instructions to install `uv` / `uvx` and [these](https://pip.pypa.io/en/stable/installation/) to install `pip`.

### Using an MCP Client
However, running a server on its own isn't very useful, and should instead be configured into an MCP client. For example, here's the Claude Desktop configuration to use the above server:

```json
{
  "mcpServers": {
    "memory": {
      "command": "npx",
      "args": ["-y", "@modelcontextprotocol/server-memory"]
    }
  }
}
```

Additional examples of using the Claude Desktop as an MCP client might look like:

```json
{
  "mcpServers": {
    "filesystem": {
      "command": "npx",
      "args": ["-y", "@modelcontextprotocol/server-filesystem", "/path/to/allowed/files"]
    },
    "git": {
      "command": "uvx",
      "args": ["mcp-server-git", "--repository", "path/to/git/repo"]
    },
    "github": {
      "command": "npx",
      "args": ["-y", "@modelcontextprotocol/server-github"],
      "env": {
        "GITHUB_PERSONAL_ACCESS_TOKEN": "<YOUR_TOKEN>"
      }
    },
    "postgres": {
      "command": "npx",
      "args": ["-y", "@modelcontextprotocol/server-postgres", "postgresql://localhost/mydb"]
    }
  }
}
```

## 🛠️ Creating Your Own Server

Interested in creating your own MCP server? Visit the official documentation at [modelcontextprotocol.io](https://modelcontextprotocol.io/introduction) for comprehensive guides, best practices, and technical details on implementing MCP servers.

## 🤝 Contributing

See [CONTRIBUTING.md](CONTRIBUTING.md) for information about contributing to this repository.

## 🔒 Security

See [SECURITY.md](SECURITY.md) for reporting security vulnerabilities.

## 📜 License

This project is licensed under the MIT License - see the [LICENSE](LICENSE) file for details.

## 💬 Community

- [GitHub Discussions](https://github.com/orgs/modelcontextprotocol/discussions)

## ⭐ Support

If you find MCP servers useful, please consider starring the repository and contributing new servers or improvements!

---

Managed by Anthropic, but built together with the community. The Model Context Protocol is open source and we encourage everyone to contribute their own servers and improvements!<|MERGE_RESOLUTION|>--- conflicted
+++ resolved
@@ -190,11 +190,8 @@
 - **[Langflow-DOC-QA-SERVER](https://github.com/GongRzhe/Langflow-DOC-QA-SERVER)** - A Model Context Protocol server for document Q&A powered by Langflow. It demonstrates core MCP concepts by providing a simple interface to query documents through a Langflow backend.
 - **[Lightdash](https://github.com/syucream/lightdash-mcp-server)** - Interact with [Lightdash](https://www.lightdash.com/), a BI tool.
 - **[Linear](https://github.com/jerhadf/linear-mcp-server)** - Allows LLM to interact with Linear's API for project management, including searching, creating, and updating issues.
-<<<<<<< HEAD
 - **[Linear (Go)](https://github.com/geropl/linear-mcp-go)** - Allows LLM to interact with Linear's API via a single static binary.
-=======
 - **[LINE](https://github.com/amornpan/py-mcp-line)** (by amornpan) - Implementation for LINE Bot integration that enables Language Models to read and analyze LINE conversations through a standardized interface. Features asynchronous operation, comprehensive logging, webhook event handling, and support for various message types.
->>>>>>> 7d6cdb67
 - **[LlamaCloud](https://github.com/run-llama/mcp-server-llamacloud)** (by marcusschiesser) - Integrate the data stored in a managed index on [LlamaCloud](https://cloud.llamaindex.ai/)
 - **[llm-context](https://github.com/cyberchitta/llm-context.py)** - Provides a repo-packing MCP tool with configurable profiles that specify file inclusion/exclusion patterns and optional prompts.
 - **[mac-messages-mcp](https://github.com/carterlasalle/mac_messages_mcp)** - An MCP server that securely interfaces with your iMessage database via the Model Context Protocol (MCP), allowing LLMs to query and analyze iMessage conversations. It includes robust phone number validation, attachment processing, contact management, group chat handling, and full support for sending and receiving messages.
